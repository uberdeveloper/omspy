--- conflicted
+++ resolved
@@ -1,13 +1,13 @@
+### 0.16.0
+### Features
+* `ReplicaBroker` class added to simulation to replicate order fills based on real broker data
+### Improvements
+* `print` replaced with `logging` for zerodha broker
+
 ### 0.15.0
 ### Features
-<<<<<<< HEAD
 * New broker `Neo` added
-=======
-* `ReplicaBroker` class added to simulation to replicate order fills based on real broker data
-### Improvements
-* `print` replaced with `logging` for zerodha broker
-
->>>>>>> abe98bfd
+
 ### 0.14.2
 Improvements to `FakeBroker` module
 ### Features
